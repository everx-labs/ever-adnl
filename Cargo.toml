--- conflicted
+++ resolved
@@ -3,7 +3,7 @@
 description = 'ADNL stack library'
 edition = '2021'
 name = 'adnl'
-version = '0.10.22'
+version = '0.10.23'
 
 [dependencies]
 aes-ctr = '0.6.0'
@@ -25,16 +25,11 @@
 tokio = { features = [ 'io-util', 'macros', 'net', 'rt-multi-thread' ], version = '1.5' }
 tokio-io-timeout = '1.1.1'
 tokio-stream = { features = [ 'net' ], version = '0.1.4' }
-<<<<<<< HEAD
-ton_api = { git = 'https://github.com/tonlabs/ever-tl.git', package = 'ton_api', tag = 'pre_feature-common-message' }
-ton_types = { git = 'https://github.com/tonlabs/ever-types.git', tag = 'pre_feature-common-message' }
-=======
->>>>>>> 8a0e62ff
 zstd = { features = [ 'pkg-config' ], version = '0.11' }
-ever_block = { features = [ 'export_key' ], git = 'https://github.com/everx-labs/ever-block.git', tag = '1.10.0' }
+ever_block = { features = [ 'export_key' ], git = 'https://github.com/everx-labs/ever-block.git', branch = 'feature-mesh' }
 lockfree = { git = 'https://github.com/everx-labs/lockfree.git' }
 raptor-q = { path = 'raptorq', version = '1.2.1' }
-ton_api = { git = 'https://github.com/everx-labs/ever-tl.git', package = 'ton_api', tag = '0.3.77' }
+ton_api = { git = 'https://github.com/everx-labs/ever-tl.git', package = 'ton_api', branch = 'feature-mesh' }
 
 [features]
 client = [  ]
